--- conflicted
+++ resolved
@@ -62,21 +62,19 @@
                 audio_input_batch
             )  # Forma finale: [batch_size, audio_features]
 
-<<<<<<< HEAD
             optimizer.zero_grad()
 
             (yo_pred, yp_pred, yn_pred) = model(audio_input_batch)
-=======
-        (yo_pred, yp_pred, yn_pred) = model(audio_input_batch)
->>>>>>> b3bb5ebd
 
         yo_pred = yo_pred.squeeze(1)
         yp_pred = yp_pred.squeeze(1)
         if yn_pred is not None:
             yn_pred = yn_pred.squeeze(1)
+        yp_pred = yp_pred.squeeze(1)
+        if yn_pred is not None:
+            yn_pred = yn_pred.squeeze(1)
 
-<<<<<<< HEAD
-            # calcola le weigehted soft accuracy per debug
+            # calcola le weighted soft accuracy per debug
             yo_soft_accuracy = weighted_soft_accuracy(
                 yo_pred, yo_true_batch, 0.95, 0.05, 0.1
             )
@@ -90,27 +88,14 @@
             print(
                 f"\nyo_soft_accuracy: {yo_soft_accuracy:.4f}, yp_soft_accuracy: {yp_soft_accuracy:.4f}, yn_soft_accuracy: {yn_soft_accuracy:.4f}"
             )
-=======
-        # calcola le weigehted soft accuracy per debug
-        yo_soft_accuracy = weighted_soft_accuracy(
-            yo_pred, yo_true_batch, 0.95, 0.05, 0.1
-        )
-        yn_soft_accuracy = weighted_soft_accuracy(
-            yn_pred, yn_true_batch, 0.95, 0.05, 0.1
-        )
-        yp_soft_accuracy = weighted_soft_accuracy(
-            yp_pred, yn_true_batch, 0.95, 0.05, 0.1
-        )
-
-        print(
-            f"\nyo_soft_accuracy: {yo_soft_accuracy:.4f}, yp_soft_accuracy: {yp_soft_accuracy:.4f}, yn_soft_accuracy: {yn_soft_accuracy:.4f}"
-        )
->>>>>>> b3bb5ebd
 
         loss = harmoniccnn_loss(
             yo_pred,
             yp_pred,
+            yp_pred,
             yo_true_batch,
+            yn_true_batch,
+            yn_pred,
             yn_true_batch,
             yn_pred,
             yn_true_batch,
